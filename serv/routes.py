"""Legacy route exports for backward compatibility.

All route functionality has been moved to specialized modules.
This module provides re-exports for backward compatibility.
"""

# Import Route class and decorators from routing modules
from serv.routing.decorators import handle
from serv.routing.handlers import Route

# Import HTTP-related classes from http modules (for backward compatibility)
from serv.http.requests import (
    GetRequest,
    PostRequest,
    PutRequest,
    DeleteRequest,
    PatchRequest,
    OptionsRequest,
    HeadRequest,
    MethodMapping,
)
from serv.http.responses import (
    ResponseBuilder,
    Response,
    JsonResponse,
    TextResponse,
    HtmlResponse,
    FileResponse,
    StreamingResponse,
    ServerSentEventsResponse,
    RedirectResponse,
    Jinja2Response,
)
<<<<<<< HEAD
from serv.http.forms import Form, FileUpload

# Re-export for backward compatibility
__all__ = [
    "Route", 
    "handle",
    # HTTP requests
    "GetRequest",
    "PostRequest", 
    "PutRequest",
    "DeleteRequest",
    "PatchRequest",
    "OptionsRequest",
    "HeadRequest",
    "MethodMapping",
    # HTTP responses
    "ResponseBuilder",
    "Response",
    "JsonResponse",
    "TextResponse", 
    "HtmlResponse",
    "FileResponse",
    "StreamingResponse",
    "ServerSentEventsResponse",
    "RedirectResponse",
    "Jinja2Response",
    # Forms
    "Form",
    "FileUpload",
]
=======
from serv.requests import Request
from serv.http.requests import (
    GetRequest,
    PostRequest,
    PutRequest,
    DeleteRequest,
    PatchRequest,
    OptionsRequest,
    HeadRequest,
    MethodMapping,
)
from serv.http.responses import (
    ResponseBuilder,
    Response,
    JsonResponse,
    TextResponse,
    HtmlResponse,
    FileResponse,
    StreamingResponse,
    ServerSentEventsResponse,
    RedirectResponse,
    Jinja2Response,
)
from serv.http.forms import (
    Form,
    is_optional,
    normalized_origin,
    string_value_type_validators,
    _is_valid_type,
    _datetime_validator,
    _date_validator,
)


# Response classes moved to serv.http.responses


# Request classes moved to serv.http.requests




# MethodMapping moved to serv.http.requests


# Form processing utilities moved to serv.http.forms

# Import decorators - use local import to avoid circular dependency
from serv.routing.decorators import handle


class Route:
    """Base class for creating HTTP route handlers in Serv applications.

    Route classes provide a structured way to handle HTTP requests by defining
    methods that correspond to HTTP methods (GET, POST, etc.) and form handlers.
    They support automatic request parsing, response type annotations, error
    handling, and dependency injection.

    The Route class automatically discovers handler methods based on their
    naming patterns and signatures:
    - Methods named `handle_<method>` become HTTP method handlers (e.g., `handle_get`, `handle_post`)
    - Methods with Form subclass parameters become form handlers
    - Methods with Exception parameters become error handlers
    - Return type annotations determine response wrapper classes
    - Handler selection is based on signature matching with request data

    Examples:
        Basic route with HTTP method handlers:

        ```python
        from serv.routes import Route
        from serv.responses import JsonResponse, TextResponse
        from serv.injectors import Query, Header
        from typing import Annotated

        class UserRoute(Route):
            async def handle_get(self, user_id: Annotated[str, Query("id")]) -> Annotated[dict, JsonResponse]:
                return {"id": user_id, "name": "John Doe"}

            async def handle_post(self, data: dict) -> Annotated[str, TextResponse]:
                # Create user logic here
                return "User created successfully"
        ```

        Route with multiple GET handlers based on parameters:

        ```python
        class ProductRoute(Route):
            # Handler for requests with 'id' query parameter
            async def handle_get(self, product_id: Annotated[str, Query("id")]) -> Annotated[dict, JsonResponse]:
                return {"id": product_id, "name": "Product Name"}

            # Handler for requests with 'category' query parameter
            async def handle_get_by_category(self, category: Annotated[str, Query("category")]) -> Annotated[list, JsonResponse]:
                return [{"id": 1, "name": "Product 1"}, {"id": 2, "name": "Product 2"}]

            # Handler for requests with no specific parameters (fallback)
            async def handle_get_all(self) -> Annotated[list, JsonResponse]:
                return [{"id": 1, "name": "All Products"}]
        ```

        Route with form handling:

        ```python
        from serv.routes import Route, Form
        from serv.responses import HtmlResponse
        from typing import Annotated

        class ContactForm(Form):
            name: str
            email: str
            message: str

        class ContactRoute(Route):
            async def handle_get(self) -> Annotated[str, HtmlResponse]:
                return '''
                <form method="post">
                    <input name="name" placeholder="Name" required>
                    <input name="email" type="email" placeholder="Email" required>
                    <textarea name="message" placeholder="Message" required></textarea>
                    <button type="submit">Send</button>
                </form>
                '''

            async def handle_contact_form(self, form: ContactForm) -> Annotated[str, HtmlResponse]:
                # Process the form submission
                await self.send_email(form.email, form.name, form.message)
                return "<h1>Thank you! Your message has been sent.</h1>"
        ```

        Route with header and cookie injection:

        ```python
        from serv.injectors import Header, Cookie

        class AuthRoute(Route):
            async def handle_get(
                self,
                auth_token: Annotated[str, Header("Authorization")],
                session_id: Annotated[str, Cookie("session_id")]
            ) -> Annotated[dict, JsonResponse]:
                # Validate token and session
                return {"authenticated": True, "user": "john_doe"}
        ```

    Note:
        Route classes are automatically instantiated by the router when a matching
        request is received. Handler methods are selected based on the best match
        between the request data and the method's parameter signature. Methods with
        more specific parameter requirements will be preferred over generic handlers.
    """

    __method_handlers__: dict[str, list[dict]]
    __error_handlers__: dict[type[Exception], str]
    __form_handlers__: dict[str, dict[type[Form], list[str]]]
    __annotated_response_wrappers__: dict[str, type[Response]]

    _extension: "Listener | None"

    def __init_subclass__(cls) -> None:
        cls.__method_handlers__ = defaultdict(list)
        cls.__error_handlers__ = {}
        cls.__form_handlers__ = defaultdict(lambda: defaultdict(list))
        cls.__annotated_response_wrappers__ = {}

        try:
            get_type_hints(cls, include_extras=True)
        except Exception:
            pass

        for name in dir(cls):
            if name.startswith("_"):
                continue

            member = getattr(cls, name)
            if not callable(member):
                continue

            sig = signature(member)
            params = list(sig.parameters.values())

            if not params:
                continue

            # Store response wrapper if annotated (applies to ALL handlers)
            try:
                handler_type_hints = get_type_hints(member, include_extras=True)
                return_annotation = handler_type_hints.get("return")
            except Exception:
                return_annotation = None

            if return_annotation and get_origin(return_annotation) is Annotated:
                args = get_args(return_annotation)
                if (
                    len(args) == 2
                    and isinstance(args[1], type)
                    and issubclass(args[1], Response)
                ):
                    cls.__annotated_response_wrappers__[name] = args[1]

            # Handle decorator-based method detection
            if hasattr(member, "__handle_methods__"):
                for http_method in member.__handle_methods__:
                    if http_method == "FORM":
                        # Special handling for FORM - these will be detected by form parameter analysis
                        continue
                    cls.__method_handlers__[http_method].append(
                        {"name": name, "method": member, "signature": sig}
                    )

            # Handle form handlers and error handlers (existing logic)
            if len(params) > 1:
                second_arg_annotation = params[1].annotation

                if isinstance(second_arg_annotation, type) and issubclass(
                    second_arg_annotation, Form
                ):
                    form_type = second_arg_annotation
                    cls.__form_handlers__[form_type.__form_method__][form_type].append(
                        name
                    )

                elif isinstance(second_arg_annotation, type) and issubclass(
                    second_arg_annotation, Exception
                ):
                    cls.__error_handlers__[second_arg_annotation] = name

    @injectable
    async def __call__(
        self,
        request: Inject[Request],
        container: Inject[Container],
        response_builder: Inject[ResponseBuilder],
        /,
        **path_params,
    ):
        handler_result, handler_info = await self._handle_request(
            request, container, path_params
        )

        if isinstance(handler_result, Response):
            response_builder.set_status(handler_result.status_code)
            for header, value in handler_result.headers.items():
                response_builder.add_header(header, value)
            response_builder.body(container.call(handler_result.render))
        else:
            # This should never happen if _handle_request is working correctly,
            # but provide a detailed error message just in case
            handler_name = (
                handler_info.get("name", "unknown") if handler_info else "unknown"
            )
            handler_display = (
                f"{type(self).__name__}.{handler_name}()"
                if handler_name != "unknown"
                else "unknown"
            )

            error_msg = (
                f"Route __call__ received non-Response object:\n"
                f"  Handler: {handler_display}\n"
                f"  Route: {request.method} '{request.path}'\n"
                f"  Received: {type(handler_result).__name__!r} ({repr(handler_result)[:100]}{'...' if len(repr(handler_result)) > 100 else ''})\n"
                f"  Expected: Response instance\n"
                f"  Note: This suggests an issue in _handle_request method - annotated response wrappers should have been applied"
            )

            raise TypeError(error_msg)

    @property
    def extension(self) -> Listener | None:
        if hasattr(self, "_extension"):
            return self._extension

        try:
            self._extension = pl.find_extension_spec(
                Path(sys.modules[self.__module__].__file__)
            )
        except Exception:
            type(self)._extension = None

        return self._extension

    @injectable
    async def emit(
        self,
        event: str,
        emitter: Inject[EventEmitterProtocol],
        /,
        *,
        container: Inject[Container],
        **kwargs: Any,
    ):
        return await emitter.emit(event, container=container, **kwargs)

    def _analyze_handler_signature(self, handler_sig, request: Request) -> dict:
        """Analyze a handler's signature and determine what parameters it needs."""
        params = list(handler_sig.parameters.values())[1:]  # Skip 'self'
        analysis = {
            "required_params": [],
            "optional_params": [],
            "injectable_params": [],
            "score": 0,
        }

        try:
            type_hints = get_type_hints(handler_sig, include_extras=True)
        except Exception:
            type_hints = {}

        for param in params:
            param_info = {
                "name": param.name,
                "annotation": param.annotation,
                "default": param.default,
                "has_default": param.default != param.empty,
            }

            # Check if parameter is annotated with injection markers
            annotation = type_hints.get(param.name, param.annotation)
            if get_origin(annotation) is Annotated:
                args = get_args(annotation)
                if len(args) >= 2:
                    marker = args[1]
                    if isinstance(marker, Header | Cookie | Query):
                        param_info["injection_marker"] = marker
                        analysis["injectable_params"].append(param_info)

                        # Check if the required data is available in the request
                        if (
                            isinstance(marker, Header)
                            and marker.name in request.headers
                        ):
                            analysis["score"] += 10
                        elif (
                            isinstance(marker, Cookie)
                            and marker.name in request.cookies
                        ):
                            analysis["score"] += 10
                        elif (
                            isinstance(marker, Query)
                            and marker.name in request.query_params
                        ):
                            analysis["score"] += 10
                        elif marker.default is not None:
                            analysis["score"] += 5  # Has default value
                        elif param_info["has_default"]:
                            analysis["score"] += 5  # Parameter has default
                        else:
                            analysis["score"] -= 5  # Required but not available
                        continue

            # Regular parameter handling
            if param_info["has_default"]:
                analysis["optional_params"].append(param_info)
                analysis["score"] += 1
            else:
                analysis["required_params"].append(param_info)
                analysis["score"] -= 2  # Penalize required non-injectable params

        return analysis

    def _calculate_handler_specificity(
        self, handler_info: dict, request: Request, kwargs: dict
    ) -> int:
        """Calculate how specific/targeted this handler is for the current request."""
        sig = handler_info["signature"]
        params = list(sig.parameters.values())[1:]  # Skip 'self'

        try:
            type_hints = get_type_hints(sig, include_extras=True)
        except Exception:
            type_hints = {}

        score = 0
        injectable_params_with_data = 0

        for param in params:
            param_name = param.name
            param_annotation = type_hints.get(param_name, param.annotation)

            # Check if this parameter was actually satisfied from the request data
            if param_name in kwargs:
                if get_origin(param_annotation) is Annotated:
                    args = get_args(param_annotation)
                    if len(args) >= 2:
                        marker = args[1]

                        # Higher score for parameters that got actual data from request
                        if isinstance(marker, Header) and (
                            marker.name in request.headers
                            or marker.name.lower() in request.headers
                        ):
                            injectable_params_with_data += 1
                            score += 10  # High score for actual header match
                        elif (
                            isinstance(marker, Cookie)
                            and marker.name in request.cookies
                        ):
                            injectable_params_with_data += 1
                            score += 10  # High score for actual cookie match
                        elif (
                            isinstance(marker, Query)
                            and marker.name in request.query_params
                        ):
                            injectable_params_with_data += 1
                            score += 10  # High score for actual query param match
                        elif hasattr(marker, "default") and marker.default is not None:
                            score += 1  # Low score for default values

                elif param.default != param.empty:
                    score += 1  # Low score for parameter defaults
                else:
                    score += 5  # Medium score for container-injected parameters

        # Prefer handlers with more injectable parameters that have actual data
        score += injectable_params_with_data * 5

        return score

    def _can_inject_parameter(self, param_info: dict, request: Request) -> bool:
        """Check if a parameter can be injected from the request."""
        if "injection_marker" not in param_info:
            return False

        marker = param_info["injection_marker"]

        if isinstance(marker, Header):
            return marker.name in request.headers or marker.default is not None
        elif isinstance(marker, Cookie):
            return marker.name in request.cookies or marker.default is not None
        elif isinstance(marker, Query):
            return marker.name in request.query_params or marker.default is not None

        return False

    async def _extract_handler_parameters(
        self,
        handler_info: dict,
        request: Request,
        path_params: dict[str, Any],
        container: Container,
    ) -> dict:
        """Extract and prepare parameters for handler invocation."""
        sig = handler_info["signature"]
        params = list(sig.parameters.values())[1:]  # Skip 'self'
        kwargs = {}

        try:
            type_hints = get_type_hints(sig, include_extras=True)
        except Exception:
            type_hints = {}

        for param in params:
            param_name = param.name
            param_annotation = type_hints.get(param_name, param.annotation)
            value = None
            param_is_required = param.default == param.empty

            # Check for injection annotations - let bevy handle these through container.call()
            # but we need to validate they can be satisfied for compatibility checking
            if get_origin(param_annotation) is Annotated:
                args = get_args(param_annotation)
                if len(args) >= 2:
                    marker = args[1]

                    if isinstance(marker, Header | Cookie | Query):
                        # Let bevy handle injection, but check if required param can be satisfied
                        if isinstance(marker, Header):
                            can_be_satisfied = (
                                marker.name in request.headers
                                or marker.name.lower() in request.headers
                                or marker.default is not None
                            )
                            # Get value for scoring purposes
                            header_value = request.headers.get(
                                marker.name
                            ) or request.headers.get(marker.name.lower())
                            value = (
                                header_value
                                if header_value is not None
                                else marker.default
                            )
                        elif isinstance(marker, Cookie):
                            can_be_satisfied = (
                                marker.name in request.cookies
                                or marker.default is not None
                            )
                            # Get value for scoring purposes
                            value = request.cookies.get(marker.name, marker.default)
                        elif isinstance(marker, Query):
                            can_be_satisfied = (
                                marker.name in request.query_params
                                or marker.default is not None
                            )
                            # Get value for scoring purposes
                            value = request.query_params.get(
                                marker.name, marker.default
                            )

                        # If this is a required parameter that can't be satisfied, handler is incompatible
                        if param_is_required and not can_be_satisfied:
                            from serv.exceptions import HTTPMethodNotAllowedException

                            raise HTTPMethodNotAllowedException(
                                f"Required parameter '{param_name}' cannot be satisfied"
                            )

                        # Include in kwargs for scoring, but bevy will re-inject during actual call
                        if value is not None:
                            kwargs[param_name] = value
                        continue

            # Handle path parameters
            if param_name in path_params:
                kwargs[param_name] = path_params[param_name]
                continue

            # Handle request types
            injection_type = param_annotation
            if get_origin(param_annotation) is Annotated:
                injection_type = get_args(param_annotation)[0]

            if injection_type != param.empty and injection_type is not type(None):
                if hasattr(injection_type, "__mro__") and any(
                    base.__name__ == "Request" for base in injection_type.__mro__
                ):
                    # This is a request type, create it from the incoming request
                    if injection_type.__name__ in [
                        "GetRequest",
                        "PostRequest",
                        "PutRequest",
                        "DeleteRequest",
                        "PatchRequest",
                        "OptionsRequest",
                        "HeadRequest",
                    ]:
                        kwargs[param_name] = injection_type(
                            request.scope, request._receive
                        )
                        continue

                # Try container injection for other types
                try:
                    value = container.get(injection_type)
                    kwargs[param_name] = value
                    continue
                except Exception:
                    pass

            # If we get here and the parameter is required, this handler is incompatible
            if param_is_required:
                from serv.exceptions import HTTPMethodNotAllowedException

                raise HTTPMethodNotAllowedException(
                    f"Required parameter '{param_name}' cannot be satisfied"
                )

            # Optional parameter that couldn't be satisfied - skip it

        return kwargs

    async def _handle_request(
        self, request: Request, container: Container, path_params
    ) -> tuple[Any, dict | None]:
        method = request.method
        handler = None
        handler_info = None
        args_to_pass = []

        # Handle form submissions first
        if self.__form_handlers__.get(method):
            form_data = await request.form()
            for form_type, form_handler_names in self.__form_handlers__[method].items():
                if form_type.matches_form_data(form_data):
                    for name_in_list in form_handler_names:
                        try:
                            parsed_form = await request.form(form_type, data=form_data)
                            handler = getattr(self, name_in_list)
                            handler_info = {"name": name_in_list, "method": handler}
                            args_to_pass = [parsed_form]
                            break
                        except Exception as e:
                            error_response = await container.call(
                                self._error_handler, e, path_params
                            )
                            return error_response, None
                    if handler:
                        break

        # Handle method handlers with signature matching
        if not handler and method in self.__method_handlers__:
            handlers = self.__method_handlers__[method]

            if len(handlers) == 1:
                # Only one handler, use it
                handler_info = handlers[0]
                handler = handler_info["method"]
                try:
                    kwargs_to_pass = await self._extract_handler_parameters(
                        handler_info, request, path_params, container
                    )
                except Exception as e:
                    error_response = await container.call(
                        self._error_handler, e, path_params
                    )
                    return error_response, None
            else:
                # Multiple handlers, find the best match
                compatible_handlers = []

                for handler_info in handlers:
                    try:
                        kwargs_to_pass_temp = await self._extract_handler_parameters(
                            handler_info, request, path_params, container
                        )
                        # Count how many injectable parameters actually got values from the request
                        score = self._calculate_handler_specificity(
                            handler_info, request, kwargs_to_pass_temp
                        )
                        compatible_handlers.append(
                            (score, handler_info, kwargs_to_pass_temp)
                        )
                    except Exception:
                        continue  # Handler is not compatible

                if not compatible_handlers:
                    error_response = await container.call(
                        self._error_handler,
                        HTTPMethodNotAllowedException(
                            f"No compatible handler found for {method} request with provided parameters.",
                            list(
                                self.__method_handlers__.keys()
                                | self.__form_handlers__.keys()
                            ),
                        ),
                        path_params,
                    )
                    return error_response, None

                # Sort by score (highest first) and take the best match
                compatible_handlers.sort(key=lambda x: x[0], reverse=True)
                score, selected_handler_info, kwargs_to_pass = compatible_handlers[0]
                handler = selected_handler_info["method"]
                handler_info = selected_handler_info

        if not handler:
            error_response = await container.call(
                self._error_handler,
                HTTPMethodNotAllowedException(
                    f"{type(self).__name__} does not support {method} or a matching form handler for provided data.",
                    list(
                        self.__method_handlers__.keys() | self.__form_handlers__.keys()
                    ),
                ),
                path_params,
            )
            return error_response, None

        try:
            # Call handler with extracted parameters
            if "kwargs_to_pass" in locals() and kwargs_to_pass:
                handler_output_data = await container.call(
                    handler, self, **kwargs_to_pass
                )
            elif "args_to_pass" in locals() and args_to_pass:
                # For form handlers, call directly to avoid container injection conflicts
                handler_output_data = await handler(*args_to_pass)
            else:
                handler_output_data = await container.call(handler, self)

            handler_name = handler_info.get("name") if handler_info else None
            if handler_name and handler_name in self.__annotated_response_wrappers__:
                wrapper_class = self.__annotated_response_wrappers__[handler_name]
                if isinstance(handler_output_data, tuple):
                    response = wrapper_class(*handler_output_data)
                else:
                    response = wrapper_class(handler_output_data)
            elif isinstance(handler_output_data, Response):
                response = handler_output_data
            else:
                # Check if this handler should have had an annotated response wrapper
                should_have_wrapper = False
                wrapper_info = ""

                if handler_name:
                    # Check if the handler method has an annotated return type
                    try:
                        if hasattr(self, handler_name):
                            handler_method = getattr(self, handler_name)
                            from typing import get_args, get_origin, get_type_hints

                            type_hints = get_type_hints(
                                handler_method, include_extras=True
                            )
                            return_annotation = type_hints.get("return")

                            if (
                                return_annotation
                                and get_origin(return_annotation) is Annotated
                            ):
                                args = get_args(return_annotation)
                                if (
                                    len(args) == 2
                                    and isinstance(args[1], type)
                                    and issubclass(args[1], Response)
                                ):
                                    should_have_wrapper = True
                                    wrapper_info = (
                                        f" (should be wrapped in {args[1].__name__})"
                                    )
                    except Exception:
                        pass

                # Get detailed information about the handler for better error reporting
                handler_class = type(self).__name__
                handler_module = type(self).__module__

                # Try to get the file and line number of the handler method
                import inspect

                handler_file = "unknown"
                handler_line = "unknown"
                try:
                    handler_source = inspect.getsourcefile(handler)
                    handler_lines = inspect.getsourcelines(handler)
                    if handler_source:
                        handler_file = handler_source
                    if handler_lines:
                        handler_line = handler_lines[
                            1
                        ]  # Line number where the function starts
                except Exception:
                    pass

                # Create a detailed error message
                if should_have_wrapper:
                    error_msg = (
                        f"Route handler has annotated response type but wrapper was not applied:\n"
                        f"  Handler: {handler_class}.{handler_name}()\n"
                        f"  Module: {handler_module}\n"
                        f"  File: {handler_file}\n"
                        f"  Line: {handler_line}\n"
                        f"  Route: {request.method} '{request.path}'\n"
                        f"  Returned: {type(handler_output_data).__name__!r} ({repr(handler_output_data)[:100]}{'...' if len(repr(handler_output_data)) > 100 else ''})\n"
                        f"  Expected wrapper: {wrapper_info}\n"
                        f"  Issue: Annotated response wrapper was not applied (this is a framework bug)\n"
                        f"  Debug info: handler_name='{handler_name}', in_wrappers={handler_name in self.__annotated_response_wrappers__ if handler_name else False}"
                    )
                else:
                    error_msg = (
                        f"Route handler returned wrong type:\n"
                        f"  Handler: {handler_class}.{handler_name}()\n"
                        f"  Module: {handler_module}\n"
                        f"  File: {handler_file}\n"
                        f"  Line: {handler_line}\n"
                        f"  Route: {request.method} '{request.path}'\n"
                        f"  Returned: {type(handler_output_data).__name__!r} ({repr(handler_output_data)[:100]}{'...' if len(repr(handler_output_data)) > 100 else ''})\n"
                        f"  Expected: Response instance or use an Annotated response type"
                    )

                raise TypeError(error_msg)

            response.set_created_by(self.extension)
            return response, handler_info

        except Exception as e:
            error_response = await container.call(
                self._error_handler, e, container, path_params
            )
            return error_response, handler_info

    @injectable
    async def _error_handler(
        self,
        exception: Exception,
        container: Inject[Container],
        path_params: dict[str, Any] | None = None,
    ) -> Response:
        path_params = path_params or {}
        for error_type, handler_name in self.__error_handlers__.items():
            if isinstance(exception, error_type):
                try:
                    handler = getattr(self, handler_name)
                    return await container.call(handler, exception, **path_params)
                except Exception as e:
                    e.__cause__ = exception
                    return await container.call(
                        self._error_handler, e, container, path_params
                    )

        raise exception
>>>>>>> c68ad0ca
<|MERGE_RESOLUTION|>--- conflicted
+++ resolved
@@ -31,7 +31,6 @@
     RedirectResponse,
     Jinja2Response,
 )
-<<<<<<< HEAD
 from serv.http.forms import Form, FileUpload
 
 # Re-export for backward compatibility
@@ -61,798 +60,4 @@
     # Forms
     "Form",
     "FileUpload",
-]
-=======
-from serv.requests import Request
-from serv.http.requests import (
-    GetRequest,
-    PostRequest,
-    PutRequest,
-    DeleteRequest,
-    PatchRequest,
-    OptionsRequest,
-    HeadRequest,
-    MethodMapping,
-)
-from serv.http.responses import (
-    ResponseBuilder,
-    Response,
-    JsonResponse,
-    TextResponse,
-    HtmlResponse,
-    FileResponse,
-    StreamingResponse,
-    ServerSentEventsResponse,
-    RedirectResponse,
-    Jinja2Response,
-)
-from serv.http.forms import (
-    Form,
-    is_optional,
-    normalized_origin,
-    string_value_type_validators,
-    _is_valid_type,
-    _datetime_validator,
-    _date_validator,
-)
-
-
-# Response classes moved to serv.http.responses
-
-
-# Request classes moved to serv.http.requests
-
-
-
-
-# MethodMapping moved to serv.http.requests
-
-
-# Form processing utilities moved to serv.http.forms
-
-# Import decorators - use local import to avoid circular dependency
-from serv.routing.decorators import handle
-
-
-class Route:
-    """Base class for creating HTTP route handlers in Serv applications.
-
-    Route classes provide a structured way to handle HTTP requests by defining
-    methods that correspond to HTTP methods (GET, POST, etc.) and form handlers.
-    They support automatic request parsing, response type annotations, error
-    handling, and dependency injection.
-
-    The Route class automatically discovers handler methods based on their
-    naming patterns and signatures:
-    - Methods named `handle_<method>` become HTTP method handlers (e.g., `handle_get`, `handle_post`)
-    - Methods with Form subclass parameters become form handlers
-    - Methods with Exception parameters become error handlers
-    - Return type annotations determine response wrapper classes
-    - Handler selection is based on signature matching with request data
-
-    Examples:
-        Basic route with HTTP method handlers:
-
-        ```python
-        from serv.routes import Route
-        from serv.responses import JsonResponse, TextResponse
-        from serv.injectors import Query, Header
-        from typing import Annotated
-
-        class UserRoute(Route):
-            async def handle_get(self, user_id: Annotated[str, Query("id")]) -> Annotated[dict, JsonResponse]:
-                return {"id": user_id, "name": "John Doe"}
-
-            async def handle_post(self, data: dict) -> Annotated[str, TextResponse]:
-                # Create user logic here
-                return "User created successfully"
-        ```
-
-        Route with multiple GET handlers based on parameters:
-
-        ```python
-        class ProductRoute(Route):
-            # Handler for requests with 'id' query parameter
-            async def handle_get(self, product_id: Annotated[str, Query("id")]) -> Annotated[dict, JsonResponse]:
-                return {"id": product_id, "name": "Product Name"}
-
-            # Handler for requests with 'category' query parameter
-            async def handle_get_by_category(self, category: Annotated[str, Query("category")]) -> Annotated[list, JsonResponse]:
-                return [{"id": 1, "name": "Product 1"}, {"id": 2, "name": "Product 2"}]
-
-            # Handler for requests with no specific parameters (fallback)
-            async def handle_get_all(self) -> Annotated[list, JsonResponse]:
-                return [{"id": 1, "name": "All Products"}]
-        ```
-
-        Route with form handling:
-
-        ```python
-        from serv.routes import Route, Form
-        from serv.responses import HtmlResponse
-        from typing import Annotated
-
-        class ContactForm(Form):
-            name: str
-            email: str
-            message: str
-
-        class ContactRoute(Route):
-            async def handle_get(self) -> Annotated[str, HtmlResponse]:
-                return '''
-                <form method="post">
-                    <input name="name" placeholder="Name" required>
-                    <input name="email" type="email" placeholder="Email" required>
-                    <textarea name="message" placeholder="Message" required></textarea>
-                    <button type="submit">Send</button>
-                </form>
-                '''
-
-            async def handle_contact_form(self, form: ContactForm) -> Annotated[str, HtmlResponse]:
-                # Process the form submission
-                await self.send_email(form.email, form.name, form.message)
-                return "<h1>Thank you! Your message has been sent.</h1>"
-        ```
-
-        Route with header and cookie injection:
-
-        ```python
-        from serv.injectors import Header, Cookie
-
-        class AuthRoute(Route):
-            async def handle_get(
-                self,
-                auth_token: Annotated[str, Header("Authorization")],
-                session_id: Annotated[str, Cookie("session_id")]
-            ) -> Annotated[dict, JsonResponse]:
-                # Validate token and session
-                return {"authenticated": True, "user": "john_doe"}
-        ```
-
-    Note:
-        Route classes are automatically instantiated by the router when a matching
-        request is received. Handler methods are selected based on the best match
-        between the request data and the method's parameter signature. Methods with
-        more specific parameter requirements will be preferred over generic handlers.
-    """
-
-    __method_handlers__: dict[str, list[dict]]
-    __error_handlers__: dict[type[Exception], str]
-    __form_handlers__: dict[str, dict[type[Form], list[str]]]
-    __annotated_response_wrappers__: dict[str, type[Response]]
-
-    _extension: "Listener | None"
-
-    def __init_subclass__(cls) -> None:
-        cls.__method_handlers__ = defaultdict(list)
-        cls.__error_handlers__ = {}
-        cls.__form_handlers__ = defaultdict(lambda: defaultdict(list))
-        cls.__annotated_response_wrappers__ = {}
-
-        try:
-            get_type_hints(cls, include_extras=True)
-        except Exception:
-            pass
-
-        for name in dir(cls):
-            if name.startswith("_"):
-                continue
-
-            member = getattr(cls, name)
-            if not callable(member):
-                continue
-
-            sig = signature(member)
-            params = list(sig.parameters.values())
-
-            if not params:
-                continue
-
-            # Store response wrapper if annotated (applies to ALL handlers)
-            try:
-                handler_type_hints = get_type_hints(member, include_extras=True)
-                return_annotation = handler_type_hints.get("return")
-            except Exception:
-                return_annotation = None
-
-            if return_annotation and get_origin(return_annotation) is Annotated:
-                args = get_args(return_annotation)
-                if (
-                    len(args) == 2
-                    and isinstance(args[1], type)
-                    and issubclass(args[1], Response)
-                ):
-                    cls.__annotated_response_wrappers__[name] = args[1]
-
-            # Handle decorator-based method detection
-            if hasattr(member, "__handle_methods__"):
-                for http_method in member.__handle_methods__:
-                    if http_method == "FORM":
-                        # Special handling for FORM - these will be detected by form parameter analysis
-                        continue
-                    cls.__method_handlers__[http_method].append(
-                        {"name": name, "method": member, "signature": sig}
-                    )
-
-            # Handle form handlers and error handlers (existing logic)
-            if len(params) > 1:
-                second_arg_annotation = params[1].annotation
-
-                if isinstance(second_arg_annotation, type) and issubclass(
-                    second_arg_annotation, Form
-                ):
-                    form_type = second_arg_annotation
-                    cls.__form_handlers__[form_type.__form_method__][form_type].append(
-                        name
-                    )
-
-                elif isinstance(second_arg_annotation, type) and issubclass(
-                    second_arg_annotation, Exception
-                ):
-                    cls.__error_handlers__[second_arg_annotation] = name
-
-    @injectable
-    async def __call__(
-        self,
-        request: Inject[Request],
-        container: Inject[Container],
-        response_builder: Inject[ResponseBuilder],
-        /,
-        **path_params,
-    ):
-        handler_result, handler_info = await self._handle_request(
-            request, container, path_params
-        )
-
-        if isinstance(handler_result, Response):
-            response_builder.set_status(handler_result.status_code)
-            for header, value in handler_result.headers.items():
-                response_builder.add_header(header, value)
-            response_builder.body(container.call(handler_result.render))
-        else:
-            # This should never happen if _handle_request is working correctly,
-            # but provide a detailed error message just in case
-            handler_name = (
-                handler_info.get("name", "unknown") if handler_info else "unknown"
-            )
-            handler_display = (
-                f"{type(self).__name__}.{handler_name}()"
-                if handler_name != "unknown"
-                else "unknown"
-            )
-
-            error_msg = (
-                f"Route __call__ received non-Response object:\n"
-                f"  Handler: {handler_display}\n"
-                f"  Route: {request.method} '{request.path}'\n"
-                f"  Received: {type(handler_result).__name__!r} ({repr(handler_result)[:100]}{'...' if len(repr(handler_result)) > 100 else ''})\n"
-                f"  Expected: Response instance\n"
-                f"  Note: This suggests an issue in _handle_request method - annotated response wrappers should have been applied"
-            )
-
-            raise TypeError(error_msg)
-
-    @property
-    def extension(self) -> Listener | None:
-        if hasattr(self, "_extension"):
-            return self._extension
-
-        try:
-            self._extension = pl.find_extension_spec(
-                Path(sys.modules[self.__module__].__file__)
-            )
-        except Exception:
-            type(self)._extension = None
-
-        return self._extension
-
-    @injectable
-    async def emit(
-        self,
-        event: str,
-        emitter: Inject[EventEmitterProtocol],
-        /,
-        *,
-        container: Inject[Container],
-        **kwargs: Any,
-    ):
-        return await emitter.emit(event, container=container, **kwargs)
-
-    def _analyze_handler_signature(self, handler_sig, request: Request) -> dict:
-        """Analyze a handler's signature and determine what parameters it needs."""
-        params = list(handler_sig.parameters.values())[1:]  # Skip 'self'
-        analysis = {
-            "required_params": [],
-            "optional_params": [],
-            "injectable_params": [],
-            "score": 0,
-        }
-
-        try:
-            type_hints = get_type_hints(handler_sig, include_extras=True)
-        except Exception:
-            type_hints = {}
-
-        for param in params:
-            param_info = {
-                "name": param.name,
-                "annotation": param.annotation,
-                "default": param.default,
-                "has_default": param.default != param.empty,
-            }
-
-            # Check if parameter is annotated with injection markers
-            annotation = type_hints.get(param.name, param.annotation)
-            if get_origin(annotation) is Annotated:
-                args = get_args(annotation)
-                if len(args) >= 2:
-                    marker = args[1]
-                    if isinstance(marker, Header | Cookie | Query):
-                        param_info["injection_marker"] = marker
-                        analysis["injectable_params"].append(param_info)
-
-                        # Check if the required data is available in the request
-                        if (
-                            isinstance(marker, Header)
-                            and marker.name in request.headers
-                        ):
-                            analysis["score"] += 10
-                        elif (
-                            isinstance(marker, Cookie)
-                            and marker.name in request.cookies
-                        ):
-                            analysis["score"] += 10
-                        elif (
-                            isinstance(marker, Query)
-                            and marker.name in request.query_params
-                        ):
-                            analysis["score"] += 10
-                        elif marker.default is not None:
-                            analysis["score"] += 5  # Has default value
-                        elif param_info["has_default"]:
-                            analysis["score"] += 5  # Parameter has default
-                        else:
-                            analysis["score"] -= 5  # Required but not available
-                        continue
-
-            # Regular parameter handling
-            if param_info["has_default"]:
-                analysis["optional_params"].append(param_info)
-                analysis["score"] += 1
-            else:
-                analysis["required_params"].append(param_info)
-                analysis["score"] -= 2  # Penalize required non-injectable params
-
-        return analysis
-
-    def _calculate_handler_specificity(
-        self, handler_info: dict, request: Request, kwargs: dict
-    ) -> int:
-        """Calculate how specific/targeted this handler is for the current request."""
-        sig = handler_info["signature"]
-        params = list(sig.parameters.values())[1:]  # Skip 'self'
-
-        try:
-            type_hints = get_type_hints(sig, include_extras=True)
-        except Exception:
-            type_hints = {}
-
-        score = 0
-        injectable_params_with_data = 0
-
-        for param in params:
-            param_name = param.name
-            param_annotation = type_hints.get(param_name, param.annotation)
-
-            # Check if this parameter was actually satisfied from the request data
-            if param_name in kwargs:
-                if get_origin(param_annotation) is Annotated:
-                    args = get_args(param_annotation)
-                    if len(args) >= 2:
-                        marker = args[1]
-
-                        # Higher score for parameters that got actual data from request
-                        if isinstance(marker, Header) and (
-                            marker.name in request.headers
-                            or marker.name.lower() in request.headers
-                        ):
-                            injectable_params_with_data += 1
-                            score += 10  # High score for actual header match
-                        elif (
-                            isinstance(marker, Cookie)
-                            and marker.name in request.cookies
-                        ):
-                            injectable_params_with_data += 1
-                            score += 10  # High score for actual cookie match
-                        elif (
-                            isinstance(marker, Query)
-                            and marker.name in request.query_params
-                        ):
-                            injectable_params_with_data += 1
-                            score += 10  # High score for actual query param match
-                        elif hasattr(marker, "default") and marker.default is not None:
-                            score += 1  # Low score for default values
-
-                elif param.default != param.empty:
-                    score += 1  # Low score for parameter defaults
-                else:
-                    score += 5  # Medium score for container-injected parameters
-
-        # Prefer handlers with more injectable parameters that have actual data
-        score += injectable_params_with_data * 5
-
-        return score
-
-    def _can_inject_parameter(self, param_info: dict, request: Request) -> bool:
-        """Check if a parameter can be injected from the request."""
-        if "injection_marker" not in param_info:
-            return False
-
-        marker = param_info["injection_marker"]
-
-        if isinstance(marker, Header):
-            return marker.name in request.headers or marker.default is not None
-        elif isinstance(marker, Cookie):
-            return marker.name in request.cookies or marker.default is not None
-        elif isinstance(marker, Query):
-            return marker.name in request.query_params or marker.default is not None
-
-        return False
-
-    async def _extract_handler_parameters(
-        self,
-        handler_info: dict,
-        request: Request,
-        path_params: dict[str, Any],
-        container: Container,
-    ) -> dict:
-        """Extract and prepare parameters for handler invocation."""
-        sig = handler_info["signature"]
-        params = list(sig.parameters.values())[1:]  # Skip 'self'
-        kwargs = {}
-
-        try:
-            type_hints = get_type_hints(sig, include_extras=True)
-        except Exception:
-            type_hints = {}
-
-        for param in params:
-            param_name = param.name
-            param_annotation = type_hints.get(param_name, param.annotation)
-            value = None
-            param_is_required = param.default == param.empty
-
-            # Check for injection annotations - let bevy handle these through container.call()
-            # but we need to validate they can be satisfied for compatibility checking
-            if get_origin(param_annotation) is Annotated:
-                args = get_args(param_annotation)
-                if len(args) >= 2:
-                    marker = args[1]
-
-                    if isinstance(marker, Header | Cookie | Query):
-                        # Let bevy handle injection, but check if required param can be satisfied
-                        if isinstance(marker, Header):
-                            can_be_satisfied = (
-                                marker.name in request.headers
-                                or marker.name.lower() in request.headers
-                                or marker.default is not None
-                            )
-                            # Get value for scoring purposes
-                            header_value = request.headers.get(
-                                marker.name
-                            ) or request.headers.get(marker.name.lower())
-                            value = (
-                                header_value
-                                if header_value is not None
-                                else marker.default
-                            )
-                        elif isinstance(marker, Cookie):
-                            can_be_satisfied = (
-                                marker.name in request.cookies
-                                or marker.default is not None
-                            )
-                            # Get value for scoring purposes
-                            value = request.cookies.get(marker.name, marker.default)
-                        elif isinstance(marker, Query):
-                            can_be_satisfied = (
-                                marker.name in request.query_params
-                                or marker.default is not None
-                            )
-                            # Get value for scoring purposes
-                            value = request.query_params.get(
-                                marker.name, marker.default
-                            )
-
-                        # If this is a required parameter that can't be satisfied, handler is incompatible
-                        if param_is_required and not can_be_satisfied:
-                            from serv.exceptions import HTTPMethodNotAllowedException
-
-                            raise HTTPMethodNotAllowedException(
-                                f"Required parameter '{param_name}' cannot be satisfied"
-                            )
-
-                        # Include in kwargs for scoring, but bevy will re-inject during actual call
-                        if value is not None:
-                            kwargs[param_name] = value
-                        continue
-
-            # Handle path parameters
-            if param_name in path_params:
-                kwargs[param_name] = path_params[param_name]
-                continue
-
-            # Handle request types
-            injection_type = param_annotation
-            if get_origin(param_annotation) is Annotated:
-                injection_type = get_args(param_annotation)[0]
-
-            if injection_type != param.empty and injection_type is not type(None):
-                if hasattr(injection_type, "__mro__") and any(
-                    base.__name__ == "Request" for base in injection_type.__mro__
-                ):
-                    # This is a request type, create it from the incoming request
-                    if injection_type.__name__ in [
-                        "GetRequest",
-                        "PostRequest",
-                        "PutRequest",
-                        "DeleteRequest",
-                        "PatchRequest",
-                        "OptionsRequest",
-                        "HeadRequest",
-                    ]:
-                        kwargs[param_name] = injection_type(
-                            request.scope, request._receive
-                        )
-                        continue
-
-                # Try container injection for other types
-                try:
-                    value = container.get(injection_type)
-                    kwargs[param_name] = value
-                    continue
-                except Exception:
-                    pass
-
-            # If we get here and the parameter is required, this handler is incompatible
-            if param_is_required:
-                from serv.exceptions import HTTPMethodNotAllowedException
-
-                raise HTTPMethodNotAllowedException(
-                    f"Required parameter '{param_name}' cannot be satisfied"
-                )
-
-            # Optional parameter that couldn't be satisfied - skip it
-
-        return kwargs
-
-    async def _handle_request(
-        self, request: Request, container: Container, path_params
-    ) -> tuple[Any, dict | None]:
-        method = request.method
-        handler = None
-        handler_info = None
-        args_to_pass = []
-
-        # Handle form submissions first
-        if self.__form_handlers__.get(method):
-            form_data = await request.form()
-            for form_type, form_handler_names in self.__form_handlers__[method].items():
-                if form_type.matches_form_data(form_data):
-                    for name_in_list in form_handler_names:
-                        try:
-                            parsed_form = await request.form(form_type, data=form_data)
-                            handler = getattr(self, name_in_list)
-                            handler_info = {"name": name_in_list, "method": handler}
-                            args_to_pass = [parsed_form]
-                            break
-                        except Exception as e:
-                            error_response = await container.call(
-                                self._error_handler, e, path_params
-                            )
-                            return error_response, None
-                    if handler:
-                        break
-
-        # Handle method handlers with signature matching
-        if not handler and method in self.__method_handlers__:
-            handlers = self.__method_handlers__[method]
-
-            if len(handlers) == 1:
-                # Only one handler, use it
-                handler_info = handlers[0]
-                handler = handler_info["method"]
-                try:
-                    kwargs_to_pass = await self._extract_handler_parameters(
-                        handler_info, request, path_params, container
-                    )
-                except Exception as e:
-                    error_response = await container.call(
-                        self._error_handler, e, path_params
-                    )
-                    return error_response, None
-            else:
-                # Multiple handlers, find the best match
-                compatible_handlers = []
-
-                for handler_info in handlers:
-                    try:
-                        kwargs_to_pass_temp = await self._extract_handler_parameters(
-                            handler_info, request, path_params, container
-                        )
-                        # Count how many injectable parameters actually got values from the request
-                        score = self._calculate_handler_specificity(
-                            handler_info, request, kwargs_to_pass_temp
-                        )
-                        compatible_handlers.append(
-                            (score, handler_info, kwargs_to_pass_temp)
-                        )
-                    except Exception:
-                        continue  # Handler is not compatible
-
-                if not compatible_handlers:
-                    error_response = await container.call(
-                        self._error_handler,
-                        HTTPMethodNotAllowedException(
-                            f"No compatible handler found for {method} request with provided parameters.",
-                            list(
-                                self.__method_handlers__.keys()
-                                | self.__form_handlers__.keys()
-                            ),
-                        ),
-                        path_params,
-                    )
-                    return error_response, None
-
-                # Sort by score (highest first) and take the best match
-                compatible_handlers.sort(key=lambda x: x[0], reverse=True)
-                score, selected_handler_info, kwargs_to_pass = compatible_handlers[0]
-                handler = selected_handler_info["method"]
-                handler_info = selected_handler_info
-
-        if not handler:
-            error_response = await container.call(
-                self._error_handler,
-                HTTPMethodNotAllowedException(
-                    f"{type(self).__name__} does not support {method} or a matching form handler for provided data.",
-                    list(
-                        self.__method_handlers__.keys() | self.__form_handlers__.keys()
-                    ),
-                ),
-                path_params,
-            )
-            return error_response, None
-
-        try:
-            # Call handler with extracted parameters
-            if "kwargs_to_pass" in locals() and kwargs_to_pass:
-                handler_output_data = await container.call(
-                    handler, self, **kwargs_to_pass
-                )
-            elif "args_to_pass" in locals() and args_to_pass:
-                # For form handlers, call directly to avoid container injection conflicts
-                handler_output_data = await handler(*args_to_pass)
-            else:
-                handler_output_data = await container.call(handler, self)
-
-            handler_name = handler_info.get("name") if handler_info else None
-            if handler_name and handler_name in self.__annotated_response_wrappers__:
-                wrapper_class = self.__annotated_response_wrappers__[handler_name]
-                if isinstance(handler_output_data, tuple):
-                    response = wrapper_class(*handler_output_data)
-                else:
-                    response = wrapper_class(handler_output_data)
-            elif isinstance(handler_output_data, Response):
-                response = handler_output_data
-            else:
-                # Check if this handler should have had an annotated response wrapper
-                should_have_wrapper = False
-                wrapper_info = ""
-
-                if handler_name:
-                    # Check if the handler method has an annotated return type
-                    try:
-                        if hasattr(self, handler_name):
-                            handler_method = getattr(self, handler_name)
-                            from typing import get_args, get_origin, get_type_hints
-
-                            type_hints = get_type_hints(
-                                handler_method, include_extras=True
-                            )
-                            return_annotation = type_hints.get("return")
-
-                            if (
-                                return_annotation
-                                and get_origin(return_annotation) is Annotated
-                            ):
-                                args = get_args(return_annotation)
-                                if (
-                                    len(args) == 2
-                                    and isinstance(args[1], type)
-                                    and issubclass(args[1], Response)
-                                ):
-                                    should_have_wrapper = True
-                                    wrapper_info = (
-                                        f" (should be wrapped in {args[1].__name__})"
-                                    )
-                    except Exception:
-                        pass
-
-                # Get detailed information about the handler for better error reporting
-                handler_class = type(self).__name__
-                handler_module = type(self).__module__
-
-                # Try to get the file and line number of the handler method
-                import inspect
-
-                handler_file = "unknown"
-                handler_line = "unknown"
-                try:
-                    handler_source = inspect.getsourcefile(handler)
-                    handler_lines = inspect.getsourcelines(handler)
-                    if handler_source:
-                        handler_file = handler_source
-                    if handler_lines:
-                        handler_line = handler_lines[
-                            1
-                        ]  # Line number where the function starts
-                except Exception:
-                    pass
-
-                # Create a detailed error message
-                if should_have_wrapper:
-                    error_msg = (
-                        f"Route handler has annotated response type but wrapper was not applied:\n"
-                        f"  Handler: {handler_class}.{handler_name}()\n"
-                        f"  Module: {handler_module}\n"
-                        f"  File: {handler_file}\n"
-                        f"  Line: {handler_line}\n"
-                        f"  Route: {request.method} '{request.path}'\n"
-                        f"  Returned: {type(handler_output_data).__name__!r} ({repr(handler_output_data)[:100]}{'...' if len(repr(handler_output_data)) > 100 else ''})\n"
-                        f"  Expected wrapper: {wrapper_info}\n"
-                        f"  Issue: Annotated response wrapper was not applied (this is a framework bug)\n"
-                        f"  Debug info: handler_name='{handler_name}', in_wrappers={handler_name in self.__annotated_response_wrappers__ if handler_name else False}"
-                    )
-                else:
-                    error_msg = (
-                        f"Route handler returned wrong type:\n"
-                        f"  Handler: {handler_class}.{handler_name}()\n"
-                        f"  Module: {handler_module}\n"
-                        f"  File: {handler_file}\n"
-                        f"  Line: {handler_line}\n"
-                        f"  Route: {request.method} '{request.path}'\n"
-                        f"  Returned: {type(handler_output_data).__name__!r} ({repr(handler_output_data)[:100]}{'...' if len(repr(handler_output_data)) > 100 else ''})\n"
-                        f"  Expected: Response instance or use an Annotated response type"
-                    )
-
-                raise TypeError(error_msg)
-
-            response.set_created_by(self.extension)
-            return response, handler_info
-
-        except Exception as e:
-            error_response = await container.call(
-                self._error_handler, e, container, path_params
-            )
-            return error_response, handler_info
-
-    @injectable
-    async def _error_handler(
-        self,
-        exception: Exception,
-        container: Inject[Container],
-        path_params: dict[str, Any] | None = None,
-    ) -> Response:
-        path_params = path_params or {}
-        for error_type, handler_name in self.__error_handlers__.items():
-            if isinstance(exception, error_type):
-                try:
-                    handler = getattr(self, handler_name)
-                    return await container.call(handler, exception, **path_params)
-                except Exception as e:
-                    e.__cause__ = exception
-                    return await container.call(
-                        self._error_handler, e, container, path_params
-                    )
-
-        raise exception
->>>>>>> c68ad0ca
+]